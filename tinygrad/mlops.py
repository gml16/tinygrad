--- conflicted
+++ resolved
@@ -85,18 +85,10 @@
 # ************* binary ops *************
 
 class Less(Function):
-<<<<<<< HEAD
-  def forward(self, x:LazyBuffer, y:LazyBuffer) -> LazyBuffer:
-    return x.e(BinaryOps.CMPLT, y)
-  
-  # def backward(self, grad_output:LazyBuffer) -> Tuple[Optional[LazyBuffer], Optional[LazyBuffer]]:
-  #   self.ret.const(0).e(BinaryOps.CMPLT, self.ret).e(BinaryOps.MUL, grad_output)
-=======
   def forward(self, x:LazyBuffer, y:LazyBuffer) -> LazyBuffer: return x.e(BinaryOps.CMPLT, y)
 
 class Eq(Function):
   def forward(self, x:LazyBuffer, y:LazyBuffer) -> LazyBuffer: return x.e(BinaryOps.CMPEQ, y)
->>>>>>> ef5f545f
 
 class Xor(Function):
   def forward(self, x:LazyBuffer, y:LazyBuffer) -> LazyBuffer: return x.e(BinaryOps.XOR, y)
