--- conflicted
+++ resolved
@@ -518,19 +518,11 @@
 
   def argmax(self, axis=None, keepdim=False):
     if axis is None:
-<<<<<<< HEAD
-      idx = (self == self.max(axis)).cast(dtypes.int64) * Tensor.arange(prod(self.shape)-1,-1,-1, dtype=dtypes.int64, requires_grad=False, device=self.device).reshape(self.shape)  # noqa: E501
+      idx = (self == self.max(axis)).cast(dtypes.int64) * Tensor.arange(prod(self.shape)-1,-1,-1, requires_grad=False, device=self.device, dtype=dtypes.int64).reshape(self.shape)
       return prod(self.shape) - idx.max() - 1
     axis = axis + len(self.shape) if axis < 0 else axis
     m = (self == self.max(axis=axis, keepdim=True)).cast(dtypes.int64)
-    idx = m * Tensor.arange(self.shape[axis]-1,-1,-1, dtype=dtypes.int64, requires_grad=False, device=self.device).reshape(self.shape[axis], *[1]*(self.ndim-axis-1))  # noqa: E501
-=======
-      idx = (self == self.max(axis)) * Tensor.arange(prod(self.shape)-1,-1,-1, requires_grad=False, device=self.device).reshape(self.shape)
-      return prod(self.shape) - idx.max() - 1
-    axis = axis + len(self.shape) if axis < 0 else axis
-    m = self == self.max(axis=axis, keepdim=True)
-    idx = m * Tensor.arange(self.shape[axis]-1,-1,-1, requires_grad=False, device=self.device).reshape(self.shape[axis], *[1]*(self.ndim-axis-1))
->>>>>>> 887f3d99
+    idx = m * Tensor.arange(self.shape[axis]-1,-1,-1, requires_grad=False, device=self.device, dtype=dtypes.int64).reshape(self.shape[axis], *[1]*(self.ndim-axis-1))
     return self.shape[axis]-idx.max(axis=axis, keepdim=keepdim)-1
   def argmin(self, axis=None, keepdim=False): return (-self).argmax(axis=axis, keepdim=keepdim)
 
