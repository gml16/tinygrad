--- conflicted
+++ resolved
@@ -5,12 +5,8 @@
 from tinygrad.helpers import dtypes, prod, argsort, DEBUG, Timing, GlobalCounters, CI, unwrap
 from tinygrad.shape.view import strides_for_shape
 
-<<<<<<< HEAD
-safe_dtypes = {"F16": dtypes.float16, "F32": dtypes.float32, "U8": dtypes.uint8, "I8": dtypes.int8, "I32": dtypes.int32, "I64": dtypes.int64, "F64": dtypes.double, "B": dtypes.bool, "I16": dtypes.short, "U16": dtypes.ushort, "UI": dtypes.uint, "UL": dtypes.ulong}
-=======
 safe_dtypes = {"F16": dtypes.float16, "F32": dtypes.float32, "U8": dtypes.uint8, "I8": dtypes.int8, "I32": dtypes.int32, "I64": dtypes.int64,
                "F64": dtypes.double, "B": dtypes.bool, "I16": dtypes.short, "U16": dtypes.ushort, "UI": dtypes.uint, "UL": dtypes.ulong}
->>>>>>> fa849982
 inverse_safe_dtypes = {v:k for k,v in safe_dtypes.items()}
 
 def safe_load_metadata(fn:Union[Tensor,str]) -> Tuple[Tensor, int, Any]:
